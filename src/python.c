--- conflicted
+++ resolved
@@ -692,24 +692,13 @@
 	c->callback = callback;
 	c->data = data;
 	c->next = NULL;
-<<<<<<< HEAD
-	user_data = malloc(sizeof(*user_data));
-	user_data->free_func = cpy_destroy_user_data;
-	user_data->data = c;
-	plugin_register_complex_read(/* group = */ NULL, buf,
-			cpy_read_callback, DOUBLE_TO_CDTIME_T (interval), user_data);
-=======
 
 	memset (&user_data, 0, sizeof (user_data));
 	user_data.free_func = cpy_destroy_user_data;
 	user_data.data = c;
 
-	ts.tv_sec = interval;
-	ts.tv_nsec = (interval - ts.tv_sec) * 1000000000;
 	plugin_register_complex_read(/* group = */ "python", buf,
-			cpy_read_callback, &ts, &user_data);
-
->>>>>>> d89829d2
+			cpy_read_callback, DOUBLE_TO_CDTIME_T (interval), &user_data);
 	return cpy_string_to_unicode_or_bytes(buf);
 }
 
