/**
 * collectd - src/curl_json.c
 * Copyright (C) 2009       Doug MacEachern
 * Copyright (C) 2006-2011  Florian octo Forster
 *
 * This program is free software; you can redistribute it and/or modify it
 * under the terms of the GNU General Public License as published by the
 * Free Software Foundation; only version 2 of the License is applicable.
 *
 * This program is distributed in the hope that it will be useful, but
 * WITHOUT ANY WARRANTY; without even the implied warranty of
 * MERCHANTABILITY or FITNESS FOR A PARTICULAR PURPOSE.  See the GNU
 * General Public License for more details.
 *
 * You should have received a copy of the GNU General Public License along
 * with this program; if not, write to the Free Software Foundation, Inc.,
 * 51 Franklin St, Fifth Floor, Boston, MA  02110-1301 USA
 *
 * Authors:
 *   Doug MacEachern <dougm at hyperic.com>
 *   Florian octo Forster <octo at collectd.org>
 **/

#include "collectd.h"
#include "common.h"
#include "plugin.h"
#include "configfile.h"
#include "utils_avltree.h"

#include <curl/curl.h>
#include <yajl/yajl_parse.h>
#if HAVE_YAJL_YAJL_VERSION_H
# include <yajl/yajl_version.h>
#endif

#if defined(YAJL_MAJOR) && (YAJL_MAJOR > 1)
# define HAVE_YAJL_V2 1
#endif

#define CJ_DEFAULT_HOST "localhost"
#define CJ_KEY_MAGIC 0x43484b59UL /* CHKY */
#define CJ_IS_KEY(key) ((key)->magic == CJ_KEY_MAGIC)
#define CJ_ANY "*"
#define COUCH_MIN(x,y) ((x) < (y) ? (x) : (y))

struct cj_key_s;
typedef struct cj_key_s cj_key_t;
struct cj_key_s /* {{{ */
{
  char *path;
  char *type;
  char *instance;
  unsigned long magic;
};
/* }}} */

struct cj_s /* {{{ */
{
  char *instance;
  char *host;

  char *url;
  char *user;
  char *pass;
  char *credentials;
  _Bool verify_peer;
  _Bool verify_host;
  char *cacert;

  CURL *curl;
  char curl_errbuf[CURL_ERROR_SIZE];

  yajl_handle yajl;
  c_avl_tree_t *tree;
  cj_key_t *key;
  int depth;
  struct {
    union {
      c_avl_tree_t *tree;
      cj_key_t *key;
    };
    char name[DATA_MAX_NAME_LEN];
  } state[YAJL_MAX_DEPTH];
};
typedef struct cj_s cj_t; /* }}} */

#if HAVE_YAJL_V2
typedef size_t yajl_len_t;
#else
typedef unsigned int yajl_len_t;
#endif

static int cj_read (user_data_t *ud);
static int cj_curl_perform (cj_t *db, CURL *curl);
static void cj_submit (cj_t *db, cj_key_t *key, value_t *value);

static size_t cj_curl_callback (void *buf, /* {{{ */
    size_t size, size_t nmemb, void *user_data)
{
  cj_t *db;
  size_t len;
  yajl_status status;

  len = size * nmemb;

  if (len <= 0)
    return (len);

  db = user_data;
  if (db == NULL)
    return (0);

  status = yajl_parse(db->yajl, (unsigned char *)buf, len);
<<<<<<< HEAD
  if ((status != yajl_status_ok)
      && (status != yajl_status_insufficient_data))
=======
  if (status == yajl_status_ok)
  {
#if HAVE_YAJL_V2
    status = yajl_complete_parse(db->yajl);
#else
    status = yajl_parse_complete(db->yajl);
#endif
    return (len);
  }
#if !HAVE_YAJL_V2
  else if (status == yajl_status_insufficient_data)
    return (len);
#endif

  if (status != yajl_status_ok)
>>>>>>> b96e6dd0
  {
    unsigned char *msg =
      yajl_get_error(db->yajl, /* verbose = */ 1,
          /* jsonText = */ (unsigned char *) buf, (unsigned int) len);
    ERROR ("curl_json plugin: yajl_parse failed: %s", msg);
    yajl_free_error(db->yajl, msg);
    return (0); /* abort write callback */
  }

  return (len);
} /* }}} size_t cj_curl_callback */

static int cj_get_type (cj_key_t *key)
{
  const data_set_t *ds;

  ds = plugin_get_ds (key->type);
  if (ds == NULL)
    return -1; /* let plugin_write do the complaining */
  else
    return ds->ds[0].type; /* XXX support ds->ds_len > 1 */
}

/* yajl callbacks */
#define CJ_CB_ABORT    0
#define CJ_CB_CONTINUE 1

/* "number" may not be null terminated, so copy it into a buffer before
 * parsing. */
static int cj_cb_number (void *ctx,
    const char *number, yajl_len_t number_len)
{
  char buffer[number_len + 1];

  cj_t *db = (cj_t *)ctx;
  cj_key_t *key = db->state[db->depth].key;
  value_t vt;
  int type;
  int status;

  if ((key == NULL) || !CJ_IS_KEY (key))
    return (CJ_CB_CONTINUE);

  memcpy (buffer, number, number_len);
  buffer[sizeof (buffer) - 1] = 0;

  type = cj_get_type (key);
  status = parse_value (buffer, &vt, type);
  if (status != 0)
  {
    NOTICE ("curl_json plugin: Unable to parse number: \"%s\"", buffer);
    return (CJ_CB_CONTINUE);
  }

  cj_submit (db, key, &vt);
  return (CJ_CB_CONTINUE);
} /* int cj_cb_number */

static int cj_cb_map_key (void *ctx, const unsigned char *val,
    yajl_len_t len)
{
  cj_t *db = (cj_t *)ctx;
  c_avl_tree_t *tree;

  tree = db->state[db->depth-1].tree;

  if (tree != NULL)
  {
    cj_key_t *value;
    char *name;

    name = db->state[db->depth].name;
    len = COUCH_MIN(len, sizeof (db->state[db->depth].name)-1);
    sstrncpy (name, (char *)val, len+1);

    if (c_avl_get (tree, name, (void *) &value) == 0)
      db->state[db->depth].key = value;
    else if (c_avl_get (tree, CJ_ANY, (void *) &value) == 0)
      db->state[db->depth].key = value;
    else
      db->state[db->depth].key = NULL;
  }

  return (CJ_CB_CONTINUE);
}

static int cj_cb_string (void *ctx, const unsigned char *val,
    yajl_len_t len)
{
  cj_t *db = (cj_t *)ctx;
  char str[len + 1];

  /* Create a null-terminated version of the string. */
  memcpy (str, val, len);
  str[len] = 0;

  /* No configuration for this string -> simply return. */
  if (db->state[db->depth].key == NULL)
    return (CJ_CB_CONTINUE);

  if (!CJ_IS_KEY (db->state[db->depth].key))
  {
    NOTICE ("curl_json plugin: Found string \"%s\", but the configuration "
        "expects a map here.", str);
    return (CJ_CB_CONTINUE);
  }

  /* Handle the string as if it was a number. */
  return (cj_cb_number (ctx, (const char *) val, len));
} /* int cj_cb_string */

static int cj_cb_start (void *ctx)
{
  cj_t *db = (cj_t *)ctx;
  if (++db->depth >= YAJL_MAX_DEPTH)
  {
    ERROR ("curl_json plugin: %s depth exceeds max, aborting.", db->url);
    return (CJ_CB_ABORT);
  }
  return (CJ_CB_CONTINUE);
}

static int cj_cb_end (void *ctx)
{
  cj_t *db = (cj_t *)ctx;
  db->state[db->depth].tree = NULL;
  --db->depth;
  return (CJ_CB_CONTINUE);
}

static int cj_cb_start_map (void *ctx)
{
  return cj_cb_start (ctx);
}

static int cj_cb_end_map (void *ctx)
{
  return cj_cb_end (ctx);
}

static int cj_cb_start_array (void * ctx)
{
  return cj_cb_start (ctx);
}

static int cj_cb_end_array (void * ctx)
{
  return cj_cb_end (ctx);
}

static yajl_callbacks ycallbacks = {
  NULL, /* null */
  NULL, /* boolean */
  NULL, /* integer */
  NULL, /* double */
  cj_cb_number,
  cj_cb_string,
  cj_cb_start_map,
  cj_cb_map_key,
  cj_cb_end_map,
  cj_cb_start_array,
  cj_cb_end_array
};

/* end yajl callbacks */

static void cj_key_free (cj_key_t *key) /* {{{ */
{
  if (key == NULL)
    return;

  sfree (key->path);
  sfree (key->type);
  sfree (key->instance);

  sfree (key);
} /* }}} void cj_key_free */

static void cj_tree_free (c_avl_tree_t *tree) /* {{{ */
{
  char *name;
  void *value;

  while (c_avl_pick (tree, (void *) &name, (void *) &value) == 0)
  {
    cj_key_t *key = (cj_key_t *)value;

    if (CJ_IS_KEY(key))
      cj_key_free (key);
    else
      cj_tree_free ((c_avl_tree_t *)value);

    sfree (name);
  }

  c_avl_destroy (tree);
} /* }}} void cj_tree_free */

static void cj_free (void *arg) /* {{{ */
{
  cj_t *db;

  DEBUG ("curl_json plugin: cj_free (arg = %p);", arg);

  db = (cj_t *) arg;

  if (db == NULL)
    return;

  if (db->curl != NULL)
    curl_easy_cleanup (db->curl);
  db->curl = NULL;

  if (db->tree != NULL)
    cj_tree_free (db->tree);
  db->tree = NULL;

  sfree (db->instance);
  sfree (db->host);

  sfree (db->url);
  sfree (db->user);
  sfree (db->pass);
  sfree (db->credentials);
  sfree (db->cacert);

  sfree (db);
} /* }}} void cj_free */

/* Configuration handling functions {{{ */

static c_avl_tree_t *cj_avl_create(void)
{
  return c_avl_create ((int (*) (const void *, const void *)) strcmp);
}

static int cj_config_add_key (cj_t *db, /* {{{ */
                                   oconfig_item_t *ci)
{
  cj_key_t *key;
  int status;
  int i;

  if ((ci->values_num != 1)
      || (ci->values[0].type != OCONFIG_TYPE_STRING))
  {
    WARNING ("curl_json plugin: The `Key' block "
             "needs exactly one string argument.");
    return (-1);
  }

  key = (cj_key_t *) malloc (sizeof (*key));
  if (key == NULL)
  {
    ERROR ("curl_json plugin: malloc failed.");
    return (-1);
  }
  memset (key, 0, sizeof (*key));
  key->magic = CJ_KEY_MAGIC;

  if (strcasecmp ("Key", ci->key) == 0)
  {
    status = cf_util_get_string (ci, &key->path);
    if (status != 0)
    {
      sfree (key);
      return (status);
    }
  }
  else
  {
    ERROR ("curl_json plugin: cj_config: "
           "Invalid key: %s", ci->key);
    return (-1);
  }

  status = 0;
  for (i = 0; i < ci->children_num; i++)
  {
    oconfig_item_t *child = ci->children + i;

    if (strcasecmp ("Type", child->key) == 0)
      status = cf_util_get_string (child, &key->type);
    else if (strcasecmp ("Instance", child->key) == 0)
      status = cf_util_get_string (child, &key->instance);
    else
    {
      WARNING ("curl_json plugin: Option `%s' not allowed here.", child->key);
      status = -1;
    }

    if (status != 0)
      break;
  } /* for (i = 0; i < ci->children_num; i++) */

  while (status == 0)
  {
    if (key->type == NULL)
    {
      WARNING ("curl_json plugin: `Type' missing in `Key' block.");
      status = -1;
    }

    break;
  } /* while (status == 0) */

  /* store path in a tree that will match the json map structure, example:
   * "httpd/requests/count",
   * "httpd/requests/current" ->
   * { "httpd": { "requests": { "count": $key, "current": $key } } }
   */
  if (status == 0)
  {
    char *ptr;
    char *name;
    char ent[PATH_MAX];
    c_avl_tree_t *tree;

    if (db->tree == NULL)
      db->tree = cj_avl_create();

    tree = db->tree;
    name = key->path;
    ptr = key->path;
    if (*ptr == '/')
      ++ptr;

    name = ptr;
    while (*ptr)
    {
      if (*ptr == '/')
      {
        c_avl_tree_t *value;
        int len;

        len = ptr-name;
        if (len == 0)
          break;
        sstrncpy (ent, name, len+1);

        if (c_avl_get (tree, ent, (void *) &value) != 0)
        {
          value = cj_avl_create ();
          c_avl_insert (tree, strdup (ent), value);
        }

        tree = value;
        name = ptr+1;
      }
      ++ptr;
    }
    if (*name)
      c_avl_insert (tree, strdup(name), key);
    else
    {
      ERROR ("curl_json plugin: invalid key: %s", key->path);
      status = -1;
    }
  }

  return (status);
} /* }}} int cj_config_add_key */

static int cj_init_curl (cj_t *db) /* {{{ */
{
  db->curl = curl_easy_init ();
  if (db->curl == NULL)
  {
    ERROR ("curl_json plugin: curl_easy_init failed.");
    return (-1);
  }

  curl_easy_setopt (db->curl, CURLOPT_NOSIGNAL, 1);
  curl_easy_setopt (db->curl, CURLOPT_WRITEFUNCTION, cj_curl_callback);
  curl_easy_setopt (db->curl, CURLOPT_WRITEDATA, db);
  curl_easy_setopt (db->curl, CURLOPT_USERAGENT,
                    PACKAGE_NAME"/"PACKAGE_VERSION);
  curl_easy_setopt (db->curl, CURLOPT_ERRORBUFFER, db->curl_errbuf);
  curl_easy_setopt (db->curl, CURLOPT_URL, db->url);

  if (db->user != NULL)
  {
    size_t credentials_size;

    credentials_size = strlen (db->user) + 2;
    if (db->pass != NULL)
      credentials_size += strlen (db->pass);

    db->credentials = (char *) malloc (credentials_size);
    if (db->credentials == NULL)
    {
      ERROR ("curl_json plugin: malloc failed.");
      return (-1);
    }

    ssnprintf (db->credentials, credentials_size, "%s:%s",
               db->user, (db->pass == NULL) ? "" : db->pass);
    curl_easy_setopt (db->curl, CURLOPT_USERPWD, db->credentials);
  }

  curl_easy_setopt (db->curl, CURLOPT_SSL_VERIFYPEER, (int) db->verify_peer);
  curl_easy_setopt (db->curl, CURLOPT_SSL_VERIFYHOST,
                    (int) (db->verify_host ? 2 : 0));
  if (db->cacert != NULL)
    curl_easy_setopt (db->curl, CURLOPT_CAINFO, db->cacert);

  return (0);
} /* }}} int cj_init_curl */

static int cj_config_add_url (oconfig_item_t *ci) /* {{{ */
{
  cj_t *db;
  int status = 0;
  int i;

  if ((ci->values_num != 1)
      || (ci->values[0].type != OCONFIG_TYPE_STRING))
  {
    WARNING ("curl_json plugin: The `URL' block "
             "needs exactly one string argument.");
    return (-1);
  }

  db = (cj_t *) malloc (sizeof (*db));
  if (db == NULL)
  {
    ERROR ("curl_json plugin: malloc failed.");
    return (-1);
  }
  memset (db, 0, sizeof (*db));

  if (strcasecmp ("URL", ci->key) == 0)
  {
    status = cf_util_get_string (ci, &db->url);
    if (status != 0)
    {
      sfree (db);
      return (status);
    }
  }
  else
  {
    ERROR ("curl_json plugin: cj_config: "
           "Invalid key: %s", ci->key);
    return (-1);
  }

  /* Fill the `cj_t' structure.. */
  for (i = 0; i < ci->children_num; i++)
  {
    oconfig_item_t *child = ci->children + i;

    if (strcasecmp ("Instance", child->key) == 0)
      status = cf_util_get_string (child, &db->instance);
    else if (strcasecmp ("Host", child->key) == 0)
      status = cf_util_get_string (child, &db->host);
    else if (strcasecmp ("User", child->key) == 0)
      status = cf_util_get_string (child, &db->user);
    else if (strcasecmp ("Password", child->key) == 0)
      status = cf_util_get_string (child, &db->pass);
    else if (strcasecmp ("VerifyPeer", child->key) == 0)
      status = cf_util_get_boolean (child, &db->verify_peer);
    else if (strcasecmp ("VerifyHost", child->key) == 0)
      status = cf_util_get_boolean (child, &db->verify_host);
    else if (strcasecmp ("CACert", child->key) == 0)
      status = cf_util_get_string (child, &db->cacert);
    else if (strcasecmp ("Key", child->key) == 0)
      status = cj_config_add_key (db, child);
    else
    {
      WARNING ("curl_json plugin: Option `%s' not allowed here.", child->key);
      status = -1;
    }

    if (status != 0)
      break;
  }

  if (status == 0)
  {
    if (db->tree == NULL)
    {
      WARNING ("curl_json plugin: No (valid) `Key' block "
               "within `URL' block `%s'.", db->url);
      status = -1;
    }
    if (status == 0)
      status = cj_init_curl (db);
  }

  /* If all went well, register this database for reading */
  if (status == 0)
  {
    user_data_t ud;
    char cb_name[DATA_MAX_NAME_LEN];

    if (db->instance == NULL)
      db->instance = strdup("default");

    DEBUG ("curl_json plugin: Registering new read callback: %s",
           db->instance);

    memset (&ud, 0, sizeof (ud));
    ud.data = (void *) db;
    ud.free_func = cj_free;

    ssnprintf (cb_name, sizeof (cb_name), "curl_json-%s-%s",
               db->instance, db->url);

    plugin_register_complex_read (/* group = */ NULL, cb_name, cj_read,
                                  /* interval = */ NULL, &ud);
  }
  else
  {
    cj_free (db);
    return (-1);
  }

  return (0);
}
 /* }}} int cj_config_add_database */

static int cj_config (oconfig_item_t *ci) /* {{{ */
{
  int success;
  int errors;
  int status;
  int i;

  success = 0;
  errors = 0;

  for (i = 0; i < ci->children_num; i++)
  {
    oconfig_item_t *child = ci->children + i;

    if (strcasecmp ("URL", child->key) == 0)
    {
      status = cj_config_add_url (child);
      if (status == 0)
        success++;
      else
        errors++;
    }
    else
    {
      WARNING ("curl_json plugin: Option `%s' not allowed here.", child->key);
      errors++;
    }
  }

  if ((success == 0) && (errors > 0))
  {
    ERROR ("curl_json plugin: All statements failed.");
    return (-1);
  }

  return (0);
} /* }}} int cj_config */

/* }}} End of configuration handling functions */

static void cj_submit (cj_t *db, cj_key_t *key, value_t *value) /* {{{ */
{
  value_list_t vl = VALUE_LIST_INIT;
  char *host;

  vl.values     = value;
  vl.values_len = 1;

  if ((db->host == NULL)
      || (strcmp ("", db->host) == 0)
      || (strcmp (CJ_DEFAULT_HOST, db->host) == 0))
    host = hostname_g;
  else
    host = db->host;

  if (key->instance == NULL)
    ssnprintf (vl.type_instance, sizeof (vl.type_instance), "%s-%s",
               db->state[db->depth-1].name, db->state[db->depth].name);
  else
    sstrncpy (vl.type_instance, key->instance, sizeof (vl.type_instance));

  sstrncpy (vl.host, host, sizeof (vl.host));
  sstrncpy (vl.plugin, "curl_json", sizeof (vl.plugin));
  sstrncpy (vl.plugin_instance, db->instance, sizeof (vl.plugin_instance));
  sstrncpy (vl.type, key->type, sizeof (vl.type));

  plugin_dispatch_values (&vl);
} /* }}} int cj_submit */

static int cj_curl_perform (cj_t *db, CURL *curl) /* {{{ */
{
  int status;
  long rc;
  char *url;
  yajl_handle yprev = db->yajl;

  db->yajl = yajl_alloc (&ycallbacks,
#if HAVE_YAJL_V2
      /* alloc funcs = */ NULL,
#else
      /* alloc funcs = */ NULL, NULL,
#endif
      /* context = */ (void *)db);
  if (db->yajl == NULL)
  {
    ERROR ("curl_json plugin: yajl_alloc failed.");
    db->yajl = yprev;
    return (-1);
  }

  url = NULL;
  curl_easy_getinfo(curl, CURLINFO_EFFECTIVE_URL, &url);

  status = curl_easy_perform (curl);
  if (status != 0)
  {
    ERROR ("curl_json plugin: curl_easy_perform failed with status %i: %s (%s)",
           status, db->curl_errbuf, (url != NULL) ? url : "<null>");
    yajl_free (db->yajl);
    db->yajl = yprev;
    return (-1);
  }

  curl_easy_getinfo(curl, CURLINFO_RESPONSE_CODE, &rc);

  /* The response code is zero if a non-HTTP transport was used. */
  if ((rc != 0) && (rc != 200))
  {
    ERROR ("curl_json plugin: curl_easy_perform failed with "
        "response code %ld (%s)", rc, url);
    yajl_free (db->yajl);
    db->yajl = yprev;
    return (-1);
  }

  status = yajl_parse_complete (db->yajl);
  if (status != yajl_status_ok)
  {
    unsigned char *errmsg;

    errmsg = yajl_get_error (db->yajl, /* verbose = */ 0,
        /* jsonText = */ NULL, /* jsonTextLen = */ 0);
    ERROR ("curl_json plugin: yajl_parse_complete failed: %s",
        (char *) errmsg);
    yajl_free_error (db->yajl, errmsg);
    yajl_free (db->yajl);
    db->yajl = yprev;
    return (-1);
  }

  yajl_free (db->yajl);
  db->yajl = yprev;
  return (0);
} /* }}} int cj_curl_perform */

static int cj_read (user_data_t *ud) /* {{{ */
{
  cj_t *db;

  if ((ud == NULL) || (ud->data == NULL))
  {
    ERROR ("curl_json plugin: cj_read: Invalid user data.");
    return (-1);
  }

  db = (cj_t *) ud->data;

  db->depth = 0;
  memset (&db->state, 0, sizeof(db->state));
  db->state[db->depth].tree = db->tree;
  db->key = NULL;

  return cj_curl_perform (db, db->curl);
} /* }}} int cj_read */

void module_register (void)
{
  plugin_register_complex_config ("curl_json", cj_config);
} /* void module_register */

/* vim: set sw=2 sts=2 et fdm=marker : */<|MERGE_RESOLUTION|>--- conflicted
+++ resolved
@@ -110,11 +110,7 @@
   if (db == NULL)
     return (0);
 
-  status = yajl_parse(db->yajl, (unsigned char *)buf, len);
-<<<<<<< HEAD
-  if ((status != yajl_status_ok)
-      && (status != yajl_status_insufficient_data))
-=======
+  status = yajl_parse(db->yajl, (unsigned char *) buf, len);
   if (status == yajl_status_ok)
   {
 #if HAVE_YAJL_V2
@@ -130,7 +126,6 @@
 #endif
 
   if (status != yajl_status_ok)
->>>>>>> b96e6dd0
   {
     unsigned char *msg =
       yajl_get_error(db->yajl, /* verbose = */ 1,
